--- conflicted
+++ resolved
@@ -116,8 +116,6 @@
         # Working directory is where the project root should be - this is searched for 'clang-build.toml'
         self.workingdir = self.callingdir
 
-
-<<<<<<< HEAD
         # Verbosity
         if not args.debug:
             if args.verbose:
@@ -127,12 +125,50 @@
                 _setup_logger(None)
         else:
             _setup_logger(_logging.DEBUG)
-=======
-    logger = _logging.getLogger(__name__)
+
+        # Progress bar
+        if args.progress:
+            self.progress_disabled = False
+
+        self.logger = _logging.getLogger(__name__)
+        self.logger.info(f'clang-build {__version__}')
+
+        # Check for clang++ executable
+        self.clangpp, self.clang_ar = _find_clang(self.logger)
+
+        # Working directory
+        if args.directory:
+            self.workingdir = args.directory.resolve()
+
+        if not self.workingdir.exists():
+            error_message = f'ERROR: specified non-existent directory [{self.workingdir}]'
+            self.logger.error(f'ERROR: specified non-existent directory [{self.workingdir}]')
+            raise RuntimeError(f'ERROR: specified non-existent directory [{self.workingdir}]')
+
+        self.logger.info(f'Working directory: {self.workingdir}')
+
+        # Build type (Default, Release, Debug)
+        self.buildType = args.build_type
+        self.logger.info(f'Build type: {self.buildType.name}')
+
+        # Multiprocessing pool
+        self.processpool = _Pool(processes = args.jobs)
+        self.logger.info(f'Running up to {args.jobs} concurrent build jobs')
+
+        # Build directory ### TODO: should this be per project?
+        self.build_directory = _Path('build')
+
+
+
+def main():
+    # Create container of environment variables
+    environment = _Environment(parse_args(sys.argv[1:]))
+
+    # Build
     try:
-        build(args, progress_disabled)
+        build(environment)
     except _CompileError as compile_error:
-        logger.error('Compilation was unsuccessful:')
+        environment.logger.error('Compilation was unsuccessful:')
         for target, errors in compile_error.error_dict.items():
             printout = f'Target {target} did not compile. Errors:'
             for file, output in errors:
@@ -142,64 +178,16 @@
                     messagetype = out['type']
                     message = out['message']
                     printout += f'\n{file}:{row}:{column}: {messagetype}: {message}'
-            logger.error(printout)
+            environment.logger.error(printout)
     except _LinkError as link_error:
-        logger.error('Compilation was unsuccessful:')
+        environment.logger.error('Linking was unsuccessful:')
         for target, errors in link_error.error_dict.items():
             printout = f'Target {target} did not link. Errors:\n{errors}'
-            logger.error(printout)
-
->>>>>>> 989e2357
-
-        # Progress bar
-        if args.progress:
-            self.progress_disabled = False
-
-        self.logger = _logging.getLogger(__name__)
-        self.logger.info(f'clang-build {__version__}')
-
-        # Check for clang++ executable
-        self.clangpp, self.clang_ar = _find_clang(self.logger)
-
-        # Working directory
-        if args.directory:
-            self.workingdir = args.directory.resolve()
-
-        if not self.workingdir.exists():
-            error_message = f'ERROR: specified non-existent directory [{self.workingdir}]'
-            self.logger.error(f'ERROR: specified non-existent directory [{self.workingdir}]')
-            raise RuntimeError(f'ERROR: specified non-existent directory [{self.workingdir}]')
-
-        self.logger.info(f'Working directory: {self.workingdir}')
-
-        # Build type (Default, Release, Debug)
-        self.buildType = args.build_type
-        self.logger.info(f'Build type: {self.buildType.name}')
-
-        # Multiprocessing pool
-        self.processpool = _Pool(processes = args.jobs)
-        self.logger.info(f'Running up to {args.jobs} concurrent build jobs')
-
-        # Build directory ### TODO: should this be per project?
-        self.build_directory = _Path('build')
-
-
-
-def main():
-    # Get the command line arguments
-    args = parse_args(sys.argv[1:])
-
-    #
-    # TODO: create try except around build and deal with it.
-    #
-    build(args)
-
-
-
-def build(args):
-    # Create container of environment variables
-    environment = _Environment(args)
-
+            environment.logger.error(printout)
+
+
+
+def build(environment):
     with _CategoryProgress(environment.messages, environment.progress_disabled) as progress_bar:
         target_list = []
         logger = environment.logger
