--- conflicted
+++ resolved
@@ -538,6 +538,30 @@
     def generate_dependency_file(
         self, source_file, dependency_file, flags, include_directories, is_c_target
     ):
+        """Generate a dependency file for a given source file.
+
+        If the dependency file is placed into a non-existing folder, this
+        folder is generated before compilation.
+
+        Parameters
+        ----------
+        source_file : pathlib.Path
+            The source file to compile
+
+        dependency_file : pathlib.Path
+            The dependency file to generate
+
+        flags : list of str
+            List of flags to pass to the compiler
+
+        Returns
+        -------
+        bool
+            True if the dependency file generation was successful, else False
+        str
+            Output of the compiler
+
+        """
         dependency_file.parents[0].mkdir(parents=True, exist_ok=True)
 
         command = self._get_compiler_command(
@@ -573,50 +597,10 @@
 
         """
         object_file.parents[0].mkdir(parents=True, exist_ok=True)
-<<<<<<< HEAD
 
         command = self._get_compiler_command(
             source_file, object_file, include_directories, flags, is_c_target
         )
-=======
-        command = self._get_compiler_command(
-            source_file, object_file, include_directories, flags, is_c_target
-        )
-        return command, *self._run_clang_command(command)
-
-    def generate_dependency_file(
-        self, source_file, dependency_file, flags, include_directories, is_c_target
-    ):
-        """Generate a dependency file for a given source file.
-
-        If the dependency file is placed into a non-existing folder, this
-        folder is generated before compilation.
-
-        Parameters
-        ----------
-        source_file : pathlib.Path
-            The source file to compile
-
-        dependency_file : pathlib.Path
-            The dependency file to generate
-
-        flags : list of str
-            List of flags to pass to the compiler
-
-        Returns
-        -------
-        bool
-            True if the dependency file generation was successful, else False
-        str
-            Output of the compiler
-
-        """
-        dependency_file.parents[0].mkdir(parents=True, exist_ok=True)
-
-        command = self._get_compiler_command(
-            source_file, None, include_directories, flags, is_c_target
-        ) + ["-E", "-MMD", str(source_file), "-MF", str(dependency_file)]
->>>>>>> 2c671f56
         return command, *self._run_clang_command(command)
 
     def link(
@@ -650,10 +634,5 @@
         command = [str(self.archiver), "rc", str(output_file)] + [
             str(o) for o in object_files
         ]
-<<<<<<< HEAD
-=======
-
-        return self._run_clang_command(command)
->>>>>>> 2c671f56
 
         return self._run_clang_command(command)