'''
Target describes a single build or dependency target with all needed paths and
a list of buildables that comprise it's compile and link steps.
'''

import os as _os
import textwrap as _textwrap
import sys
from pathlib import Path as _Path
import subprocess as _subprocess
from multiprocessing import freeze_support as _freeze_support
import logging as _logging

import toml
import networkx as _nx
from .dialect_check import get_max_supported_compiler_dialect as _get_max_supported_compiler_dialect
from .build_type import BuildType as _BuildType
from .target import Executable as _Executable,\
                    SharedLibrary as _SharedLibrary,\
                    StaticLibrary as _StaticLibrary,\
                    HeaderOnly as _HeaderOnly
from .dependency_tools import find_circular_dependencies as _find_circular_dependencies,\
                              find_non_existent_dependencies as _find_non_existent_dependencies,\
                              get_dependency_graph as _get_dependency_graph
from .io_tools import get_sources_and_headers as _get_sources_and_headers
from .progress_bar import CategoryProgress as _CategoryProgress,\
                          IteratorProgress as _IteratorProgress
from .logging_stream_handler import TqdmHandler as _TqdmHandler

_LOGGER = _logging.getLogger('clang_build.clang_build')


class Project:
    def __init__(self, config, environment, multiple_projects, is_root_project, parent_working_dir="", parent_identifier=""):

        self.working_directory = environment.working_directory
        if parent_working_dir:
            self.working_directory = parent_working_dir

        self.is_root_project = is_root_project

        self.name = config.get("name", "")

        if "directory" in config:
            self.working_directory = self.working_directory.joinpath(config["directory"])
            toml_file = _Path(self.working_directory, 'clang-build.toml')

            if toml_file.exists():
                if self.name:
                    environment.logger.info(f'[[{self.name}]]: found config file \'{toml_file}\'')
                else:
                    environment.logger.info(f'Found config file \'{toml_file}\'')
                config = toml.load(str(toml_file))
            else:
                if self.name:
                    error_message = f"[[{self.name}]]: could not find project file in directory \'{self.working_directory}\'"
                else:
                    error_message = f"Could not find project file in directory \'{self.working_directory}\'"
                error_message += f"\n                         Checked for file \'{toml_file}\'"
                _LOGGER.exception(error_message)
                raise RuntimeError(error_message)

        # Re-fetch name if name not specified previously and config was changed
        if not self.name:
            self.name = config.get("name", "")

        # If this is not the root project, it needs to have a name
        if not is_root_project and not self.name:
            error_message = f"Subproject name was not specified in the parent project [[{parent_identifier}]], nor it's config file."
            _LOGGER.exception(error_message)
            raise RuntimeError(error_message)

        # Unique identifier
        self.identifier = f"{parent_identifier}.{self.name}" if parent_identifier else self.name

        # Project build directory
        self.build_directory = environment.build_directory
        if multiple_projects:
            self.build_directory = self.build_directory.joinpath(self.name)

        url = config.get("url", "")
        if url:
            download_directory = self.build_directory.joinpath('external_sources')
            # Check if directory is already present and non-empty
            if download_directory.exists() and _os.listdir(str(download_directory)):
                _LOGGER.info(f'[[{self.identifier}]]: external project sources found in \'{str(download_directory)}\'')
            # Otherwise we download the sources
            else:
                _LOGGER.info(f'[[{self.identifier}]]: downloading external project to \'{str(download_directory)}\'')
                download_directory.mkdir(parents=True, exist_ok=True)
                try:
                    _subprocess.run(["git", "clone", url, str(download_directory)], stdout=_subprocess.PIPE, stderr=_subprocess.PIPE, encoding='utf-8')
                except _subprocess.CalledProcessError as e:
                    error_message = f"[[{self.identifier}]]: error trying to download external project. Message " + e.output
                    _LOGGER.exception(error_message)
                    raise RuntimeError(error_message)
                _LOGGER.info(f'[[{self.identifier}]]: external project downloaded')
            self.working_directory = download_directory

<<<<<<< HEAD
        if "directory" in config:
            self.working_directory = environment.working_directory.joinpath(config["directory"])
            toml_file = _Path(self.working_directory, 'clang-build.toml')
            if toml_file.exists():
                environment.logger.info(f'Found config file {toml_file}')
                config = toml.load(str(toml_file))
            else:
                error_message = f"Project [[{self.name}]]: could not find project file in directory {self.working_directory}"
                _LOGGER.exception(error_message)
                raise RuntimeError(error_message)

        # Get subset of config which contains targets not associated to any project name
        self.targets_config = {key: val for key, val in config.items() if not key == "subproject" and not key == "name"}

        # Get subsets of config which define projects
        self.subprojects_config = {key: val for key, val in config.items() if key == "subproject"}

        # An "anonymous" project, i.e. project-less targets, is not allowed together with subprojects
        if self.targets_config and self.subprojects_config:
            if not self.name:
                error_message = f"Project [[{self.name}]]: Your config file specified one or more projects. In this case you are not allowed to specify targets which do not belong to a project."
                _LOGGER.exception(error_message)
                raise RuntimeError(error_message)

        # Generate Projects
        subprojects = []
        # if targets_config:
        #     subprojects += [Project(targets_config, environment, multiple_projects)]

        if self.subprojects_config:
            subprojects += [Project(config, environment, multiple_projects) for config in self.subprojects_config["subproject"]]

        self.subprojects = subprojects
        self.subproject_names = [project.name if project.name else "anonymous" for project in subprojects]
=======
            if "version" in config:
                version = config["version"]
                try:
                    _subprocess.run(["git", "checkout", version], cwd=download_directory, stdout=_subprocess.PIPE, stderr=_subprocess.PIPE, encoding='utf-8')
                except _subprocess.CalledProcessError as e:
                    error_message = f"[[{self.identifier}]]: error trying to checkout version \'{version}\' from url \'{url}\'. Message " + e.output
                    _LOGGER.exception(error_message)
                    raise RuntimeError(error_message)

        # Get subset of config which contains targets not associated to any project name
        self.targets_config = {key: val for key, val in config.items() if not key in ["subproject", "name", "url", "version"]}
>>>>>>> 8fc03aac

        # Use sub-build directories if the project contains multiple targets
        multiple_targets = False
        if len(self.targets_config.items()) > 1:
            multiple_targets = True

        # TODO: document why this is here
        if not self.targets_config:
            return

<<<<<<< HEAD
        targets_and_subprojects = self.targets_config.copy()
        for project in subprojects:
            targets_and_subprojects[project.name] = project.targets_config

        targets_and_subproject_targets = self.targets_config.copy()
        for project in subprojects:
            targets_and_subproject_targets.update(project.targets_config)

        # Parse targets from toml file
        non_existent_dependencies = _find_non_existent_dependencies(targets_and_subprojects)
        if non_existent_dependencies:
            error_messages = [f'In target [{target}]: the dependency {dependency} does not point to a valid target' for\
                            target, dependency in non_existent_dependencies]

            error_message = _textwrap.indent('\n'.join(error_messages), prefix=' '*3)
            _LOGGER.exception(error_message)
            raise RuntimeError(error_message)

        circular_dependencies = _find_circular_dependencies(self.targets_config)
        if circular_dependencies:
            error_messages = [f'In target [{target}]: circular dependency -> {dependency}' for\
=======
        # Check this project's targets for circular dependencies
        circular_dependencies = _find_circular_dependencies(self.targets_config)
        if circular_dependencies:
            error_messages = [f'Circular dependency [{target}] -> [{dependency}]' for\
>>>>>>> 8fc03aac
                            target, dependency in circular_dependencies]

            error_message = f"[[{self.identifier}]]:\n" + _textwrap.indent('\n'.join(error_messages), prefix=' '*3)
            _LOGGER.exception(error_message)
            raise RuntimeError(error_message)

        # Get subsets of config which define projects
        self.subprojects_config = {key: val for key, val in config.items() if key == "subproject"}

        # An "anonymous" project, i.e. project-less targets, is not allowed together with subprojects
        if self.targets_config and self.subprojects_config:
            if not self.name:
                error_message = f"[[{parent_identifier}]]: the config file specifies one or more projects. In this case it is not allowed to specify targets which do not belong to a project."
                _LOGGER.exception(error_message)
                raise RuntimeError(error_message)

        # Generate subprojects of this project
        self.subprojects = []
        if self.subprojects_config:
            self.subprojects += [Project(config, environment, multiple_projects, is_root_project=False, parent_working_dir=self.working_directory, parent_identifier=self.identifier) for config in self.subprojects_config["subproject"]]
        self.subproject_names = [project.name if project.name else "anonymous" for project in self.subprojects]

        # Create a structured dict of target and subproject configs for this project to resolve all dependencies
        dependency_graph = _get_dependency_graph(self.identifier, self.targets_config, self.subprojects)

        # Check for dependencies pointing nowhere
        non_existent_dependencies = []
        for target_identifier, dependency_indentifier in dependency_graph.edges():
            if not self.contains_target(dependency_indentifier):
                non_existent_dependencies.append((target_identifier, dependency_indentifier))
        if non_existent_dependencies:
            error_messages = [f'[{target_identifier}]: the dependency [{dependency_indentifier}] does not point to a valid target of this project or it\'s subprojects' for\
                            target_identifier, dependency_indentifier in non_existent_dependencies]

            error_message = f"[[{self.identifier}]]:\n" + _textwrap.indent('\n'.join(error_messages), prefix=' '*3)
            _LOGGER.exception(error_message)
            raise RuntimeError(error_message)

        # Unless all should be built, don't build targets which are not in the root project
        # or a dependency of a target of the root project
        self.target_dont_build_list = []
        if is_root_project and not environment.build_all:
            # Root targets (i.e. targets of the root project),
            # or the specified projects will be retained
            base_set = set(self.targets_config)
            if environment.target_list:
                _LOGGER.info(f'Only building targets [{"], [".join(environment.target_list)}] out of base set of targets [{"], [".join(base_set)}].')
                for target in self.targets_config:
                    if target not in environment.target_list:
                        base_set -= {target}

            # Descendants will be retained, too
            self.target_dont_build_list = set(dependency_graph.nodes())
            for root_name in base_set:
                root_identifier = f'{self.identifier}.{root_name}' if self.identifier else root_name
                self.target_dont_build_list -= {root_identifier}
                self.target_dont_build_list -= _nx.algorithms.dag.descendants(dependency_graph, root_identifier)
            self.target_dont_build_list = list(self.target_dont_build_list)

            if self.target_dont_build_list:
                _LOGGER.info(f'Not building target(s) [{"], [".join(self.target_dont_build_list)}].')

        elif is_root_project:
            _LOGGER.info(f'Building all targets!')
            base_set = set({})

        # Create a dotfile of the dependency graph
        if is_root_project and environment.create_dependency_dotfile:
            create_dotfile = False
            try:
                import pydot
                create_dotfile = True
            except:
                _LOGGER.error(f'Could not create dependency dotfile, as pydot is not installed')

            if create_dotfile:
                # Color the targets which should be built in red
                for root_name in base_set:
                    root_identifier = f'{self.identifier}.{root_name}' if self.identifier else root_name
                    dependency_graph.node[root_identifier]['color'] = 'red'
                    for node in _nx.algorithms.dag.descendants(dependency_graph, root_identifier):
                        dependency_graph.node[node]['color'] = 'red'

                _Path(environment.build_directory).mkdir(parents=True, exist_ok=True)
                _nx.drawing.nx_pydot.write_dot(dependency_graph, str(_Path(environment.build_directory, 'dependencies.dot')))

        # Generate a list of target identifiers of this project
        target_identifiers = [f'{self.identifier}.{target_name}' if self.identifier else target_name for target_name in self.targets_config]
        # Generate a correctly ordered list of target identifiers of this project
        target_identifiers_ordered = [identifier for identifier in list(reversed(list(_nx.topological_sort(dependency_graph)))) if identifier in target_identifiers]

        # Generate the list of target instances
        self.target_list = []
        for target_identifier in _IteratorProgress(target_identifiers_ordered, environment.progress_disabled, len(target_identifiers_ordered)):
            target_name = target_identifier.split(".")[-1]
            target_node = self.targets_config[target_name]
            # Directories
            target_build_directory = self.build_directory if not multiple_targets else self.build_directory.joinpath(target_name)
            target_root_directory  = self.working_directory

            # If target is marked as external, try to fetch the sources
            ### TODO: external sources should be fetched before any sources are read in, i.e. even before the first target is created
            external = "url" in target_node
            if external:
                url = target_node["url"]
                download_directory = target_build_directory.joinpath('external_sources')
                # Check if directory is already present and non-empty
                if download_directory.exists() and _os.listdir(str(download_directory)):
                    _LOGGER.info(f'[{target_identifier}]: external target sources found in {str(download_directory)}')
                # Otherwise we download the sources
                else:
                    _LOGGER.info(f'[{target_identifier}]: downloading external target to {str(download_directory)}')
                    download_directory.mkdir(parents=True, exist_ok=True)
                    try:
                        _subprocess.run(["git", "clone", url, str(download_directory)], stdout=_subprocess.PIPE, stderr=_subprocess.PIPE, encoding='utf-8')
                    except _subprocess.CalledProcessError as e:
                        error_message = f"[{target_identifier}]: error trying to download external target. " + e.output
                        _LOGGER.exception(error_message)
                        raise RuntimeError(error_message)
                    _LOGGER.info(f'[{target_identifier}]: external target downloaded')
                # self.includeDirectories.append(download_directory)
                target_root_directory = download_directory

                if "version" in target_node:
                    version = target_node["version"]
                    try:
                        _subprocess.run(["git", "checkout", version], cwd=target_root_directory, stdout=_subprocess.PIPE, stderr=_subprocess.PIPE, encoding='utf-8')
                    except _subprocess.CalledProcessError as e:
                        error_message = f"[{target_identifier}]: error trying to checkout version \'{version}\' from url \'{url}\'. Message " + e.output
                        _LOGGER.exception(error_message)
                        raise RuntimeError(error_message)

            # Build directory for obj, bin etc. should be under build type folder, e.g. default
            target_build_directory = target_build_directory.joinpath(environment.buildType.name.lower())

            # Sub-directory, if specified
            if 'directory' in target_node:
                target_root_directory = target_root_directory.joinpath(target_node['directory'])

            # Sources
            files = _get_sources_and_headers(target_node, target_root_directory, target_build_directory)

            # Dependencies
            dependencies = [self.fetch_from_target_list(dependency_identifier) for dependency_identifier in dependency_graph.successors(target_identifier)]

            # Make sure all dependencies are actually libraries
            executable_dependencies = [target for target in dependencies if target.__class__ is _Executable]
            if executable_dependencies:
                exelist = ', '.join([f'[{dep.name}]' for dep in executable_dependencies])
                error_message = f'[[{self.identifier}]]: ERROR: The following targets are linking dependencies but were identified as executables:\n    {exelist}'
                _LOGGER.exception(error_message)
                raise RuntimeError(error_message)

            # Create specific target if the target type was specified
            if 'target_type' in target_node:
                #
                # Add an executable
                #
                if target_node['target_type'].lower() == 'executable':
                    self.target_list.append(
                        _Executable(
                            self.identifier,
                            target_name,
                            target_root_directory,
                            target_build_directory,
                            files['headers'],
                            files['include_directories'],
                            files['include_directories_public'],
                            files['sourcefiles'],
                            environment.buildType,
                            environment.clang,
                            environment.clangpp,
                            target_node,
                            dependencies,
                            environment.force_build))

                #
                # Add a shared library
                #
                elif target_node['target_type'].lower() == 'shared library':
                    self.target_list.append(
                        _SharedLibrary(
                            self.identifier,
                            target_name,
                            target_root_directory,
                            target_build_directory,
                            files['headers'],
                            files['include_directories'],
                            files['include_directories_public'],
                            files['sourcefiles'],
                            environment.buildType,
                            environment.clang,
                            environment.clangpp,
                            target_node,
                            dependencies,
                            environment.force_build))

                #
                # Add a static library
                #
                elif target_node['target_type'].lower() == 'static library':
                    self.target_list.append(
                        _StaticLibrary(
                            self.identifier,
                            target_name,
                            target_root_directory,
                            target_build_directory,
                            files['headers'],
                            files['include_directories'],
                            files['include_directories_public'],
                            files['sourcefiles'],
                            environment.buildType,
                            environment.clang,
                            environment.clangpp,
                            environment.clang_ar,
                            target_node,
                            dependencies,
                            environment.force_build))

                #
                # Add a header-only
                #
                elif target_node['target_type'].lower() == 'header only':
                    if files['sourcefiles']:
                        environment.logger.info(f'[{target_identifier}]: {len(files["sourcefiles"])} source file(s) found for header-only target. You may want to check your build configuration.')
                    self.target_list.append(
                        _HeaderOnly(
                            self.identifier,
                            target_name,
                            target_root_directory,
                            target_build_directory,
                            files['headers'],
                            files['include_directories'],
                            files['include_directories_public'],
                            environment.buildType,
                            environment.clang,
                            environment.clangpp,
                            target_node,
                            dependencies))

                else:
                    error_message = f'[[{self.identifier}]]: ERROR: Unsupported target type: "{target_node["target_type"].lower()}"'
                    _LOGGER.exception(error_message)
                    raise RuntimeError(error_message)

            # No target specified so must be executable or header only
            else:
                if not files['sourcefiles']:
                    environment.logger.info(f'[{target_identifier}]: no source files found. Creating header-only target.')
                    self.target_list.append(
                        _HeaderOnly(
                            self.identifier,
                            target_name,
                            target_root_directory,
                            target_build_directory,
                            files['headers'],
                            files['include_directories'],
                            files['include_directories_public'],
                            environment.buildType,
                            environment.clang,
                            environment.clangpp,
                            target_node,
                            dependencies))
                else:
                    environment.logger.info(f'[{target_identifier}]: {len(files["sourcefiles"])} source file(s) found. Creating executable target.')
                    self.target_list.append(
                        _Executable(
                            self.identifier,
                            target_name,
                            target_root_directory,
                            target_build_directory,
                            files['headers'],
                            files['include_directories'],
                            files['include_directories_public'],
                            files['sourcefiles'],
                            environment.buildType,
                            environment.clang,
                            environment.clangpp,
                            target_node,
                            dependencies,
                            environment.force_build))

    def get_targets(self, exclude=[]):
        targetlist = []
        for subproject in self.subprojects:
            targetlist += subproject.get_targets(exclude)
        targetlist += [target for target in self.target_list if target.identifier not in exclude]
        return targetlist

    def contains_target(self, identifier):
        for target_name in self.targets_config:
            target_identifier = f'{self.identifier}.{target_name}' if self.identifier else target_name
            if target_identifier == identifier:
                return True
        for subproject in self.subprojects:
            return subproject.contains_target(identifier)

    def fetch_from_target_list(self, identifier):
        for target in self.target_list:
            if target.identifier == identifier:
                return target
        for subproject in self.subprojects:
            return subproject.fetch_from_target_list(identifier)<|MERGE_RESOLUTION|>--- conflicted
+++ resolved
@@ -97,42 +97,6 @@
                 _LOGGER.info(f'[[{self.identifier}]]: external project downloaded')
             self.working_directory = download_directory
 
-<<<<<<< HEAD
-        if "directory" in config:
-            self.working_directory = environment.working_directory.joinpath(config["directory"])
-            toml_file = _Path(self.working_directory, 'clang-build.toml')
-            if toml_file.exists():
-                environment.logger.info(f'Found config file {toml_file}')
-                config = toml.load(str(toml_file))
-            else:
-                error_message = f"Project [[{self.name}]]: could not find project file in directory {self.working_directory}"
-                _LOGGER.exception(error_message)
-                raise RuntimeError(error_message)
-
-        # Get subset of config which contains targets not associated to any project name
-        self.targets_config = {key: val for key, val in config.items() if not key == "subproject" and not key == "name"}
-
-        # Get subsets of config which define projects
-        self.subprojects_config = {key: val for key, val in config.items() if key == "subproject"}
-
-        # An "anonymous" project, i.e. project-less targets, is not allowed together with subprojects
-        if self.targets_config and self.subprojects_config:
-            if not self.name:
-                error_message = f"Project [[{self.name}]]: Your config file specified one or more projects. In this case you are not allowed to specify targets which do not belong to a project."
-                _LOGGER.exception(error_message)
-                raise RuntimeError(error_message)
-
-        # Generate Projects
-        subprojects = []
-        # if targets_config:
-        #     subprojects += [Project(targets_config, environment, multiple_projects)]
-
-        if self.subprojects_config:
-            subprojects += [Project(config, environment, multiple_projects) for config in self.subprojects_config["subproject"]]
-
-        self.subprojects = subprojects
-        self.subproject_names = [project.name if project.name else "anonymous" for project in subprojects]
-=======
             if "version" in config:
                 version = config["version"]
                 try:
@@ -144,7 +108,6 @@
 
         # Get subset of config which contains targets not associated to any project name
         self.targets_config = {key: val for key, val in config.items() if not key in ["subproject", "name", "url", "version"]}
->>>>>>> 8fc03aac
 
         # Use sub-build directories if the project contains multiple targets
         multiple_targets = False
@@ -155,34 +118,10 @@
         if not self.targets_config:
             return
 
-<<<<<<< HEAD
-        targets_and_subprojects = self.targets_config.copy()
-        for project in subprojects:
-            targets_and_subprojects[project.name] = project.targets_config
-
-        targets_and_subproject_targets = self.targets_config.copy()
-        for project in subprojects:
-            targets_and_subproject_targets.update(project.targets_config)
-
-        # Parse targets from toml file
-        non_existent_dependencies = _find_non_existent_dependencies(targets_and_subprojects)
-        if non_existent_dependencies:
-            error_messages = [f'In target [{target}]: the dependency {dependency} does not point to a valid target' for\
-                            target, dependency in non_existent_dependencies]
-
-            error_message = _textwrap.indent('\n'.join(error_messages), prefix=' '*3)
-            _LOGGER.exception(error_message)
-            raise RuntimeError(error_message)
-
-        circular_dependencies = _find_circular_dependencies(self.targets_config)
-        if circular_dependencies:
-            error_messages = [f'In target [{target}]: circular dependency -> {dependency}' for\
-=======
         # Check this project's targets for circular dependencies
         circular_dependencies = _find_circular_dependencies(self.targets_config)
         if circular_dependencies:
             error_messages = [f'Circular dependency [{target}] -> [{dependency}]' for\
->>>>>>> 8fc03aac
                             target, dependency in circular_dependencies]
 
             error_message = f"[[{self.identifier}]]:\n" + _textwrap.indent('\n'.join(error_messages), prefix=' '*3)
