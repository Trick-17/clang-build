--- conflicted
+++ resolved
@@ -633,13 +633,6 @@
         self._build_flags.forward_interface_flags(target)
 
     def link(self):
-<<<<<<< HEAD
-        # Although not really a "link" procedure, but really only an archiving procedure
-        # for simplicity's sake, this is also called link
-        success, self.link_report = self._environment.tool_chain.archive(
-            [buildable.object_file for buildable in self.buildables],
-            self.outfile)
-=======
         """Although not really a "link" procedure, but really only an archiving procedure
         for simplicity's sake, this is also called link
         """
@@ -655,7 +648,6 @@
             objects,
             self.outfile,
             self._build_flags.final_link_flags_list())
->>>>>>> f78a2873
 
         self.unsuccessful_link = not success
 
