--- conflicted
+++ resolved
@@ -60,21 +60,14 @@
         self.dependency_targets = dependencies
         self.unsuccessful_builds = []
 
-<<<<<<< HEAD
         self.environment = environment
-=======
+
         # TODO: parse user-specified target version
->>>>>>> 12ea8c2b
 
         # Basics
         self.name           = name
         self.identifier     = f'{project_identifier}.{name}' if project_identifier else name
         self.root_directory = _Path(root_directory)
-<<<<<<< HEAD
-        self.build_type     = environment.build_type
-=======
->>>>>>> 12ea8c2b
-
         self.build_directory = build_directory
 
         self.headers = list(dict.fromkeys(headers))
@@ -91,22 +84,9 @@
         for target in self.dependency_targets:
             self.include_directories_public += target.include_directories_public
 
-<<<<<<< HEAD
-        self.include_directories = list(dict.fromkeys(dir.resolve() for dir in self.include_directories))
-        self.headers = list(dict.fromkeys(self.headers))
-
-        # C language family dialect
-        if 'properties' in options and 'cpp_version' in options['properties']:
-            self.dialect = _get_dialect_string(options['properties']['cpp_version'])
-        else:
-            self.dialect = _get_max_supported_compiler_dialect(environment.clangpp)
-
-        # TODO: parse user-specified target version
-=======
         # Make unique and resolve
         self.include_directories_private = list(dict.fromkeys(dir.resolve() for dir in self.include_directories_private))
         self.include_directories_public  = list(dict.fromkeys(dir.resolve() for dir in self.include_directories_public))
->>>>>>> 12ea8c2b
 
         # Compile and link flags
         self.compile_flags_private = []
@@ -250,18 +230,6 @@
             dependencies=None):
 
         super().__init__(
-<<<<<<< HEAD
-            environment=environment,
-            project_identifier=project_identifier,
-            name=name,
-            root_directory=root_directory,
-            build_directory=build_directory,
-            headers=headers,
-            include_directories=include_directories,
-            include_directories_public=include_directories_public,
-            options=options,
-            dependencies=dependencies)
-=======
             environment                 = environment,
             project_identifier          = project_identifier,
             name                        = name,
@@ -272,7 +240,6 @@
             include_directories_public  = include_directories_public,
             options                     = options,
             dependencies                = dependencies)
->>>>>>> 12ea8c2b
 
         if not source_files:
             error_message = f'[{self.identifier}]: ERROR: Target was defined as a {self.__class__.__name__} but no source files were found'
@@ -284,16 +251,10 @@
         if dependencies is None:
             dependencies = []
 
-<<<<<<< HEAD
         self.object_directory       = self.build_directory.joinpath('obj').resolve()
         self.depfile_directory      = self.build_directory.joinpath('dep').resolve()
         self.output_folder          = self.build_directory.joinpath(output_folder).resolve()
         self.redistributable_folder = self.build_directory.joinpath('redistributable')
-=======
-        self.object_directory  = self.build_directory.joinpath('obj').resolve()
-        self.depfile_directory = self.build_directory.joinpath('dep').resolve()
-        self.output_folder     = self.build_directory.joinpath(output_folder).resolve()
->>>>>>> 12ea8c2b
 
         if 'output_name' in options:
             self.outname = options['output_name']
@@ -303,13 +264,6 @@
         self.outfilename = prefix + self.outname + suffix
         self.outfile = _Path(self.output_folder, self.outfilename).resolve()
 
-<<<<<<< HEAD
-        # Clang
-        self.clang     = environment.clang
-        self.clangpp   = environment.clangpp
-
-=======
->>>>>>> 12ea8c2b
         # Sources
         self.source_files = source_files
 
@@ -472,24 +426,6 @@
             dependencies=None):
 
         super().__init__(
-<<<<<<< HEAD
-            environment=environment,
-            project_identifier=project_identifier,
-            name=name,
-            root_directory=root_directory,
-            build_directory=build_directory,
-            headers=headers,
-            include_directories=include_directories,
-            include_directories_public=include_directories_public,
-            source_files=source_files,
-            link_command=[environment.clangpp, '-o'],
-            output_folder=_platform.EXECUTABLE_OUTPUT,
-            platform_flags=_platform.PLATFORM_EXTRA_FLAGS_EXECUTABLE,
-            prefix=_platform.EXECUTABLE_PREFIX,
-            suffix=_platform.EXECUTABLE_SUFFIX,
-            options=options,
-            dependencies=dependencies)
-=======
             environment                 = environment,
             project_identifier          = project_identifier,
             name                        = name,
@@ -506,7 +442,6 @@
             suffix                      = _platform.EXECUTABLE_SUFFIX,
             options                     = options,
             dependencies                = dependencies)
->>>>>>> 12ea8c2b
 
         ### Link self
         self.link_command += [str(buildable.object_file) for buildable in self.buildables]
@@ -523,7 +458,6 @@
             if target.__class__ is not HeaderOnly:
                 self.link_command += ['-l'+target.outname]
 
-<<<<<<< HEAD
         ### Bundling requires extra flags
         if self.environment.bundle:
             ### Search for libraries relative to the executable
@@ -587,7 +521,6 @@
             self.redistributable_folder.mkdir(parents=True, exist_ok=True)
             # TODO: gather includes and shared libraries
 
-=======
     def add_default_flags(self):
         super().add_default_flags()
         if self.environment.build_type == _BuildType.Debug:
@@ -599,7 +532,6 @@
         self.apply_public_flags(target)
         self.forward_public_flags(target)
         self.apply_interface_flags(target)
->>>>>>> 12ea8c2b
 
 class SharedLibrary(Compilable):
     def __init__(self,
@@ -616,24 +548,6 @@
             dependencies=None):
 
         super().__init__(
-<<<<<<< HEAD
-            environment=environment,
-            project_identifier=project_identifier,
-            name=name,
-            root_directory=root_directory,
-            build_directory=build_directory,
-            headers=headers,
-            include_directories=include_directories,
-            include_directories_public=include_directories_public,
-            source_files=source_files,
-            link_command=[environment.clangpp, '-shared', '-o'],
-            output_folder=_platform.SHARED_LIBRARY_OUTPUT,
-            platform_flags=_platform.PLATFORM_EXTRA_FLAGS_SHARED,
-            prefix=_platform.SHARED_LIBRARY_PREFIX,
-            suffix=_platform.SHARED_LIBRARY_SUFFIX,
-            options=options,
-            dependencies=dependencies)
-=======
             environment                 = environment,
             project_identifier          = project_identifier,
             name                        = name,
@@ -650,7 +564,6 @@
             suffix                      = _platform.SHARED_LIBRARY_SUFFIX,
             options                     = options,
             dependencies                = dependencies)
->>>>>>> 12ea8c2b
 
         ### Link self
         self.link_command += [str(buildable.object_file) for buildable in self.buildables]
@@ -667,7 +580,6 @@
             if target.__class__ is not HeaderOnly:
                 self.link_command += ['-l'+target.outname]
 
-<<<<<<< HEAD
         ### Bundling requires some link flags
         if self.environment.bundle:
             if _platform.PLATFORM == 'osx':
@@ -695,7 +607,6 @@
 
         return self_bundle_files + bundle_files
 
-=======
     def add_default_flags(self):
         super().add_default_flags()
         if self.environment.build_type == _BuildType.Debug:
@@ -707,7 +618,6 @@
         self.apply_public_flags(target)
         self.forward_public_flags(target)
         self.apply_interface_flags(target)
->>>>>>> 12ea8c2b
 
 class StaticLibrary(Compilable):
     def __init__(self,
@@ -724,24 +634,6 @@
             dependencies=None):
 
         super().__init__(
-<<<<<<< HEAD
-            environment=environment,
-            project_identifier=project_identifier,
-            name=name,
-            root_directory=root_directory,
-            build_directory=build_directory,
-            headers=headers,
-            include_directories=include_directories,
-            include_directories_public=include_directories_public,
-            source_files=source_files,
-            link_command=[environment.clang_ar, 'rc'],
-            output_folder=_platform.STATIC_LIBRARY_OUTPUT,
-            platform_flags=_platform.PLATFORM_EXTRA_FLAGS_STATIC,
-            prefix=_platform.STATIC_LIBRARY_PREFIX,
-            suffix=_platform.STATIC_LIBRARY_SUFFIX,
-            options=options,
-            dependencies=dependencies)
-=======
             environment                 = environment,
             project_identifier          = project_identifier,
             name                        = name,
@@ -758,7 +650,6 @@
             suffix                      = _platform.STATIC_LIBRARY_SUFFIX,
             options                     = options,
             dependencies                = dependencies)
->>>>>>> 12ea8c2b
 
         ### Link self
         self.link_command += [str(buildable.object_file) for buildable in self.buildables]
