--- conflicted
+++ resolved
@@ -1,14 +1,11 @@
 class Directories:
     def __init__(self, files, dependencies, public_dependencies):
-<<<<<<< HEAD
         """The root and build directories are taken from `target_description`,
         include directories from `files` and `dependencies`.
 
         Include directories are made unique.
         """
 
-=======
->>>>>>> 56599274
         self.dependencies = dependencies
 
         # Include directories
@@ -19,13 +16,10 @@
         # if self.root_directory.joinpath('include').exists():
         #    self._include_directories_public = [self.root_directory.joinpath('include')] + self._include_directories_public
 
-<<<<<<< HEAD
         # Public include directories of private dependencies are applied
         for target in dependencies:
             self.include_private += target.directories.include_public
 
-=======
->>>>>>> 56599274
         # Public include directories of public dependencies are forwarded
         for target in public_dependencies:
             self.include_public += target.directories.include_public
