"""Module for source file discovery and include directories."""

from itertools import chain as _chain


def _get_files_from_folders(
    directories, extensions, target_directory, exclude_patterns, recursive
):
    """Get files from a given list of directories.

<<<<<<< HEAD
    Parameters
    ----------
    directories : iterable
        set of directories to browse for files
    extensions : iterable
        list of file extensions to search for
    target_directory : pathlib.Path
        the directory of the target for which to search files for
    exclude_patterns : iterable
        list of patterns specifying which files not to include
        (relative to the target directory)
    recursive : bool
        whether to search for files recursively
=======
def get_sources_and_headers(target_name, platform, target_options, target_root_directory, target_build_directory):
    output = {'headers': [], 'include_directories': [], 'public_include_directories': [], 'sourcefiles': []}
>>>>>>> 9c3dda0c

    Returns
    -------
    set of pathlib.Path
        the files discovered

    """
    delimiter = "**/" if recursive else ""
    patterns = [delimiter + ext for ext in extensions]

    return _get_files_from_patterns(patterns, directories) - _get_files_from_patterns(
        exclude_patterns, [target_directory]
    )


def _get_header_files_in_folders(
    directories, target_directory, exclude_patterns, recursive
):
    """Get header files from a given list of directories.

    The extensions used to find these files are:

     - *.hpp
     - *.hxx
     - *.h

<<<<<<< HEAD
    Parameters
    ----------
    directories : iterable
        set of directories to browse for files
    target_directory : pathlib.Path
        the directory of the target for which to search files for
    exclude_patterns : iterable
        list of patterns specifying which files not to include
        (relative to the target directory)
    recursive : bool
        whether to search for files recursively

    Returns
    -------
    set of pathlib.Path
        the header files discovered
=======
    # Options for public include directories, exclude patterns are the same
    include_options_public = []
    include_options_public += target_options.get('public_include_directories', [])

    include_options_public += target_options.get(platform, {}).get('public_include_directories', [])
>>>>>>> 9c3dda0c

    """
    return _get_files_from_folders(
        directories,
        ("*.hpp", "*.hxx", "*.h"),
        target_directory,
        exclude_patterns,
        recursive,
    )

<<<<<<< HEAD

def _get_source_files_in_folders(
    directories, target_directory, exclude_patterns, recursive
):
    """Get source files from a given list of directories.
=======
    # Find header files
    if include_patterns:
        output['public_include_directories'] = include_patterns
        output['headers'] += _get_header_files_in_folders(output['public_include_directories'], exclude_patterns=exclude_patterns, recursive=True)
    else:
        output['public_include_directories'] += [target_root_directory.joinpath(''), target_root_directory.joinpath('include'),
                                                target_root_directory.joinpath(target_name, 'include')]
        output['headers'] += _get_header_files_in_folders(output['public_include_directories'], exclude_patterns=exclude_patterns, recursive=False)

    # Keep only include directories which exist
    output['include_directories'] = [directory for directory in output['include_directories'] if directory.exists()]
    output['public_include_directories'] = [directory for directory in output['public_include_directories'] if directory.exists()]
>>>>>>> 9c3dda0c

    The extensions used to find these files are:

     - *.cpp
     - *.cxx
     - *.c

    Parameters
    ----------
    directories : iterable
        set of directories to browse for files
    target_directory : pathlib.Path
        the directory of the target for which to search files for
    exclude_patterns : list
        list of patterns specifying which files not to include
        (relative to the target directory)
    recursive : bool
        whether to search for files recursively

    Returns
    -------
    set of pathlib.Path
        the source files discovered

    """
    return _get_files_from_folders(
        directories,
        ("*.cpp", "*.cxx", "*.c"),
        target_directory,
        exclude_patterns,
        recursive,
    )


def _get_files_from_patterns(patterns, directories):
    """Get files from given patterns for given directories.

    Each pattern is passed to to the :any:`pathlib.Path.glob`
    function of each given directory and all files are accumulated
    in a set.

    Parameters
    ----------
    patterns: iterables
        patterns to pass to `pathlib.Path.glob`.
    directories: list of pathlib.Path
        directories in which to glob for files

    Returns
    -------
    set of pathlib.Path
        the files discovered

    """
    return set(
        _chain(
            *tuple(directory.glob(pattern) for pattern in patterns for directory in directories)
        )
    )


def _get_global_and_platform_option(target_config, key, platform):
    """Check a target dictionary for global and platform specific options.

    As include directory for example might be platform specific,
    this function looks into a target configuration and returns both,
    the global and the platform specific configuration for a given key.

    Parameters
    ----------
    target_config : dict
        configuration dict of a target
    key : str
        the key to look up in the dict
    platform : str
        the platform for which to get the configuration

    Returns
    -------
    set
        all found options
    """
    option = set(target_config.get(key, []))
    option.update(target_config.get(platform, {}).get(key, []))

    return option


def _existing_directories(relative_folders, target_root_directory):
    """Return absolute paths of all given folders which exist.

    Parameters
    ----------
    relative_folders : iterable
        folders to check
    target_root_directory : pathlib.Path
        target root path the relative folders are referring to

    Returns
    -------
    set
        all existing folders as absolute paths

    """
    directories = {
        path
        for folder in relative_folders
        if (path := (target_root_directory / folder).resolve()).is_dir()
    }

    return directories


def get_sources_and_headers(
    target_name,
    platform,
    target_config,
    project_root_directory,
):
    """Get sources, headers, and include folders (public and private) of a target.

    Parameters
    ----------
    target_name : str
        name of the target for which to obtain files
    platform : str
        the platform for which to build
    target_config : dict
        the configuration dict of the target
    project_root_directory : pathlib.Path
        the directory of the project that owns this target

    Returns
    -------
    dict
        With keys "headers", "include_directories", "public_include_directories", and
        "sourcefiles" and lists as values

    """
    output = {
        "headers": set(),
        "include_directories": set(),
        "public_include_directories": set(),
        "sourcefiles": set(),
    }

    # TODO: maybe the output should also include the root dir, build dir and potentially download dir?
    # TODO: should warn when a specified directory does not exist!

    # Behaviour of the search lateron depends on whether there is a dedicated target directory
    if (
        in_project_root := not (
            target_root_directory := (project_root_directory / target_name).resolve()
        ).is_dir()
    ) :
        target_root_directory = project_root_directory

    # Options for include directories
    custom_include_directories = _existing_directories(
        _get_global_and_platform_option(target_config, "include_directories", platform),
        target_root_directory,
    )

    exclude_patterns_headers = _get_global_and_platform_option(
        target_config, "headers_exclude", platform
    )

    # Find header files
    if custom_include_directories:
        include_directories = custom_include_directories
        recursive = True
    else:
        if (include_folder := (target_root_directory / "include").resolve()).exists():
            include_directories = {include_folder}
            recursive = True
        else:
            include_directories = {target_root_directory}
            recursive = not in_project_root

    output["include_directories"] |= include_directories
    output["headers"] |= _get_header_files_in_folders(
        include_directories,
        target_root_directory,
        exclude_patterns_headers,
        recursive=recursive,
    )

    # Options for public include directories, exclude patterns are the same
    custom_include_directories_public = _existing_directories(
        _get_global_and_platform_option(
            target_config, "public_include_directories", platform
        ),
        target_root_directory,
    )

    # Find header files for public directories, no default paths for public dirs
    if custom_include_directories_public:
        output["public_include_directories"] |= custom_include_directories_public
        output["headers"] |= _get_header_files_in_folders(
            custom_include_directories_public,
            target_root_directory,
            exclude_patterns=exclude_patterns_headers,
            recursive=True,
        )

    # Options for sources
    sources_patterns = _get_global_and_platform_option(
        target_config, "sources", platform
    )
    exclude_patterns = _get_global_and_platform_option(
        target_config, "sources_exclude", platform
    )

    # Find source files from patterns (recursivity specified by patterns)
    if sources_patterns:
        output["sourcefiles"] |= _get_files_from_patterns(
            sources_patterns, [target_root_directory]
        ) - _get_files_from_patterns(exclude_patterns, [target_root_directory])

    # Else search source files in folder with same name as target and src folder
    else:
        if (src_folder := (target_root_directory / "src").resolve()).exists():
            source = {src_folder}
            recursive = True

        else:
            source = {target_root_directory}
            recursive = not in_project_root

<<<<<<< HEAD
        output["sourcefiles"] |= _get_source_files_in_folders(
            source,
            target_root_directory,
            exclude_patterns,
            recursive=recursive,
        )
=======
    # Fill return dict
    output['include_directories']        = list(dict.fromkeys(output['include_directories'] ))
    output['public_include_directories'] = list(dict.fromkeys(output['public_include_directories'] ))
    output['headers']                    = list(dict.fromkeys(output['headers'] ))
    output['sourcefiles']                = list(dict.fromkeys(output['sourcefiles'] ))
>>>>>>> 9c3dda0c

    return {key: list(val) for key, val in output.items()}<|MERGE_RESOLUTION|>--- conflicted
+++ resolved
@@ -8,7 +8,6 @@
 ):
     """Get files from a given list of directories.
 
-<<<<<<< HEAD
     Parameters
     ----------
     directories : iterable
@@ -22,10 +21,6 @@
         (relative to the target directory)
     recursive : bool
         whether to search for files recursively
-=======
-def get_sources_and_headers(target_name, platform, target_options, target_root_directory, target_build_directory):
-    output = {'headers': [], 'include_directories': [], 'public_include_directories': [], 'sourcefiles': []}
->>>>>>> 9c3dda0c
 
     Returns
     -------
@@ -52,7 +47,6 @@
      - *.hxx
      - *.h
 
-<<<<<<< HEAD
     Parameters
     ----------
     directories : iterable
@@ -69,13 +63,6 @@
     -------
     set of pathlib.Path
         the header files discovered
-=======
-    # Options for public include directories, exclude patterns are the same
-    include_options_public = []
-    include_options_public += target_options.get('public_include_directories', [])
-
-    include_options_public += target_options.get(platform, {}).get('public_include_directories', [])
->>>>>>> 9c3dda0c
 
     """
     return _get_files_from_folders(
@@ -86,26 +73,11 @@
         recursive,
     )
 
-<<<<<<< HEAD
 
 def _get_source_files_in_folders(
     directories, target_directory, exclude_patterns, recursive
 ):
     """Get source files from a given list of directories.
-=======
-    # Find header files
-    if include_patterns:
-        output['public_include_directories'] = include_patterns
-        output['headers'] += _get_header_files_in_folders(output['public_include_directories'], exclude_patterns=exclude_patterns, recursive=True)
-    else:
-        output['public_include_directories'] += [target_root_directory.joinpath(''), target_root_directory.joinpath('include'),
-                                                target_root_directory.joinpath(target_name, 'include')]
-        output['headers'] += _get_header_files_in_folders(output['public_include_directories'], exclude_patterns=exclude_patterns, recursive=False)
-
-    # Keep only include directories which exist
-    output['include_directories'] = [directory for directory in output['include_directories'] if directory.exists()]
-    output['public_include_directories'] = [directory for directory in output['public_include_directories'] if directory.exists()]
->>>>>>> 9c3dda0c
 
     The extensions used to find these files are:
 
@@ -223,7 +195,7 @@
     target_name,
     platform,
     target_config,
-    project_root_directory,
+    target_root_directory
 ):
     """Get sources, headers, and include folders (public and private) of a target.
 
@@ -235,7 +207,7 @@
         the platform for which to build
     target_config : dict
         the configuration dict of the target
-    project_root_directory : pathlib.Path
+    target_root_directory : pathlib.Path
         the directory of the project that owns this target
 
     Returns
@@ -258,10 +230,10 @@
     # Behaviour of the search lateron depends on whether there is a dedicated target directory
     if (
         in_project_root := not (
-            target_root_directory := (project_root_directory / target_name).resolve()
+            target_root_directory := (target_root_directory / target_name).resolve()
         ).is_dir()
     ) :
-        target_root_directory = project_root_directory
+        target_root_directory = target_root_directory
 
     # Options for include directories
     custom_include_directories = _existing_directories(
@@ -335,19 +307,11 @@
             source = {target_root_directory}
             recursive = not in_project_root
 
-<<<<<<< HEAD
         output["sourcefiles"] |= _get_source_files_in_folders(
             source,
             target_root_directory,
             exclude_patterns,
             recursive=recursive,
         )
-=======
-    # Fill return dict
-    output['include_directories']        = list(dict.fromkeys(output['include_directories'] ))
-    output['public_include_directories'] = list(dict.fromkeys(output['public_include_directories'] ))
-    output['headers']                    = list(dict.fromkeys(output['headers'] ))
-    output['sourcefiles']                = list(dict.fromkeys(output['sourcefiles'] ))
->>>>>>> 9c3dda0c
 
     return {key: list(val) for key, val in output.items()}