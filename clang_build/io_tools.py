from glob import iglob as _iglob
from pathlib import Path as _Path

from . import platform as _platform

def _get_header_files_in_folders(folders, exclude_patterns=[], recursive=True):
    delimiter = '/**/' if recursive else '/*'
    patterns  = [str(folder) + delimiter + ext for ext in ('*.hpp', '*.hxx', '*.h') for folder in folders]
    return _get_files_in_patterns(patterns)

def _get_source_files_in_folders(folders, exclude_patterns=[], recursive=True):
    delimiter = '/**/' if recursive else '/*'
    patterns  = [str(folder) + delimiter + ext for ext in ('*.cpp', '*.cxx', '*.c') for folder in folders]
    return _get_files_in_patterns(patterns)

def _get_files_in_patterns(patterns, exclude_patterns=[], recursive=True):
    included = [_Path(f) for pattern in patterns         for f in _iglob(str(pattern), recursive=recursive) if _Path(f).is_file()]
    excluded = [_Path(f) for pattern in exclude_patterns for f in _iglob(str(pattern), recursive=recursive) if _Path(f).is_file()]
    return list(set(included) - set(excluded))

def get_sources_and_headers(target_options, target_root_directory, target_build_directory):
    output = {'headers': [], 'include_directories': [], 'include_directories_public': [], 'sourcefiles': []}

    # TODO: maybe the output should also include the root dir, build dir and potentially download dir?
    # TODO: should warn when a specified directory does not exist!

    # Options for include directories
    include_options = []
    include_options += target_options.get('include_directories', [])

    include_options += target_options.get(_platform.PLATFORM, {}).get('include_directories', [])

    exclude_options = []
    exclude_options += target_options.get('headers_exclude', [])

    exclude_options += target_options.get(_platform.PLATFORM, {}).get('headers_exclude', [])

    include_patterns = list(set(target_root_directory.joinpath(path) for path in include_options))
    exclude_patterns = list(set(target_root_directory.joinpath(path) for path in exclude_options))

    # Find header files
    if include_patterns:
        output['include_directories'] = include_patterns
        output['headers'] += _get_header_files_in_folders(output['include_directories'], exclude_patterns=exclude_patterns, recursive=True)
    else:
        output['include_directories'] += [target_root_directory.joinpath(''), target_root_directory.joinpath('include'), target_root_directory.joinpath('thirdparty')]
        output['headers'] += _get_header_files_in_folders(output['include_directories'], exclude_patterns=exclude_patterns, recursive=False)

    # Options for public include directories, exclude patterns are the same
    include_options_public = []
    include_options_public += target_options.get('include_directories_public', [])

    include_options_public += target_options.get(_platform.PLATFORM, {}).get('include_directories_public', [])

<<<<<<< HEAD
    include_patterns = list(dict.fromkeys(target_root_directory.joinpath(path) for path in include_options_public))
    exclude_patterns = list(dict.fromkeys(target_root_directory.joinpath(path) for path in exclude_options))
=======
    exclude_options = []
    exclude_options += target_options.get('headers_exclude', [])

    if 'osx' in target_options and _platform.PLATFORM == 'osx':
        exclude_options += target_options['osx'].get('headers_exclude', [])
    if 'windows' in target_options and _platform.PLATFORM == 'windows':
        exclude_options += target_options['windows'].get('headers_exclude', [])
    if 'linux' in target_options and _platform.PLATFORM == 'linux':
        exclude_options += target_options['linux'].get('headers_exclude', [])

    include_patterns = list(set(target_root_directory.joinpath(path) for path in include_options_public))
    exclude_patterns = list(set(target_root_directory.joinpath(path) for path in exclude_options))
>>>>>>> 07ffff24

    # Find header files
    if include_patterns:
        output['include_directories_public'] = include_patterns
        output['headers'] += _get_header_files_in_folders(output['include_directories_public'], exclude_patterns=exclude_patterns, recursive=True)
    else:
        output['include_directories_public'] += [target_root_directory.joinpath(''), target_root_directory.joinpath('include')]
        output['headers'] += _get_header_files_in_folders(output['include_directories_public'], exclude_patterns=exclude_patterns, recursive=False)

    # Options for sources
    sources_options = []
    sources_options += target_options.get('sources', [])

    sources_options += target_options.get(_platform.PLATFORM, {}).get('sources', [])

    exclude_options = []
    exclude_options += target_options.get('sources_exclude', [])

    exclude_options += target_options.get(_platform.PLATFORM, {}).get('sources_exclude', [])

<<<<<<< HEAD
    sources_patterns = list(dict.fromkeys(target_root_directory.joinpath(path) for path in sources_options))
    exclude_patterns = list(dict.fromkeys(target_root_directory.joinpath(path) for path in exclude_options))
=======
    sources_patterns = list(set(target_root_directory.joinpath(path) for path in sources_options))
    exclude_patterns = list(set(target_root_directory.joinpath(path) for path in exclude_options))
>>>>>>> 07ffff24

    # Find source files from patterns
    if sources_patterns:
        output['sourcefiles'] += _get_files_in_patterns(sources_patterns, exclude_patterns=exclude_patterns, recursive=True)
    # Else find source files from src folder
    else:
        output['sourcefiles'] += _get_source_files_in_folders([target_root_directory.joinpath('src')], exclude_patterns=exclude_patterns, recursive=True)

    # Search the root folder as last resort
    if not output['sourcefiles']:
        output['sourcefiles'] += _get_source_files_in_folders([target_root_directory], exclude_patterns=exclude_patterns, recursive=False)

    # Fill return dict
    output['include_directories']        = list(set( output['include_directories'] ))
    output['include_directories_public'] = list(set( output['include_directories_public'] ))
    output['headers']                    = list(set( output['headers'] ))
    output['sourcefiles']                = list(set( output['sourcefiles'] ))

    return output<|MERGE_RESOLUTION|>--- conflicted
+++ resolved
@@ -52,23 +52,8 @@
 
     include_options_public += target_options.get(_platform.PLATFORM, {}).get('include_directories_public', [])
 
-<<<<<<< HEAD
     include_patterns = list(dict.fromkeys(target_root_directory.joinpath(path) for path in include_options_public))
     exclude_patterns = list(dict.fromkeys(target_root_directory.joinpath(path) for path in exclude_options))
-=======
-    exclude_options = []
-    exclude_options += target_options.get('headers_exclude', [])
-
-    if 'osx' in target_options and _platform.PLATFORM == 'osx':
-        exclude_options += target_options['osx'].get('headers_exclude', [])
-    if 'windows' in target_options and _platform.PLATFORM == 'windows':
-        exclude_options += target_options['windows'].get('headers_exclude', [])
-    if 'linux' in target_options and _platform.PLATFORM == 'linux':
-        exclude_options += target_options['linux'].get('headers_exclude', [])
-
-    include_patterns = list(set(target_root_directory.joinpath(path) for path in include_options_public))
-    exclude_patterns = list(set(target_root_directory.joinpath(path) for path in exclude_options))
->>>>>>> 07ffff24
 
     # Find header files
     if include_patterns:
@@ -89,13 +74,8 @@
 
     exclude_options += target_options.get(_platform.PLATFORM, {}).get('sources_exclude', [])
 
-<<<<<<< HEAD
     sources_patterns = list(dict.fromkeys(target_root_directory.joinpath(path) for path in sources_options))
     exclude_patterns = list(dict.fromkeys(target_root_directory.joinpath(path) for path in exclude_options))
-=======
-    sources_patterns = list(set(target_root_directory.joinpath(path) for path in sources_options))
-    exclude_patterns = list(set(target_root_directory.joinpath(path) for path in exclude_options))
->>>>>>> 07ffff24
 
     # Find source files from patterns
     if sources_patterns:
@@ -109,9 +89,9 @@
         output['sourcefiles'] += _get_source_files_in_folders([target_root_directory], exclude_patterns=exclude_patterns, recursive=False)
 
     # Fill return dict
-    output['include_directories']        = list(set( output['include_directories'] ))
-    output['include_directories_public'] = list(set( output['include_directories_public'] ))
-    output['headers']                    = list(set( output['headers'] ))
-    output['sourcefiles']                = list(set( output['sourcefiles'] ))
+    output['include_directories']        = list(dict.fromkeys( output['include_directories'] ))
+    output['include_directories_public'] = list(dict.fromkeys( output['include_directories_public'] ))
+    output['headers']                    = list(dict.fromkeys( output['headers'] ))
+    output['sourcefiles']                = list(dict.fromkeys( output['sourcefiles'] ))
 
     return output