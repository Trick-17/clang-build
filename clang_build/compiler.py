--- conflicted
+++ resolved
@@ -137,7 +137,6 @@
     def _get_max_supported_compiler_dialect(self):
         """Check the maximally supported C++ dialect.
 
-<<<<<<< HEAD
         Returns
         -------
         str
@@ -145,7 +144,7 @@
 
         """
         _, report = self._run_clang_command(
-            [str(clangpp), "-std=dummpy", "-x", "c++", "-E", "-"]
+            [str(self.clangpp), "-std=dummpy", "-x", "c++", "-E", "-"]
         )
 
         for line in reversed(report.splitlines()):
@@ -153,6 +152,8 @@
                 continue
 
             return "-std=" + _search(r"'(c\+\+..)'", line).group(1)
+
+        raise RuntimeError("Could not find a supported C++ standard.")
 
     def _get_driver(self, source_file):
         if source_file.suffix in [".c", ".cc", ".m"]:
@@ -177,8 +178,6 @@
         flags : list of str
             List of flags to pass to the compiler
 
-=======
->>>>>>> 650e7b36
         Returns
         -------
         bool
@@ -267,23 +266,13 @@
         output_file.parents[0].mkdir(parents=True, exist_ok=True)
 
         try:
-<<<<<<< HEAD
             type_flags = self._LINKER_OPTIONS[output_type]
         except KeyError:
             raise ValueError(
                 f"Invalid output type: {output_type}. Valid options are: "
                 + f"{list(self._LINKER_OPTIONS.keys())}"
-=======
-            _subprocess.run(
-                [str(self.clangpp), "-std=dummpy", "-x", "c++", "-E", "-"],
-                check=True,
-                stdout=_subprocess.PIPE,
-                stderr=_subprocess.PIPE,
-                encoding="utf8",
->>>>>>> 650e7b36
             )
 
-<<<<<<< HEAD
         return self._run_clang_command(
             [str(self.clang_ar)] + type_flags + str(output_file) + command
         )
@@ -292,14 +281,9 @@
         success = True
         _LOGGER.debug(f"Running: {' '.join(command)}")
         try:
-            report = _subprocess.check_output(command, encoding="utf8").strip()
+            report = _subprocess.check_output(command, encoding="utf8", stderr=_subprocess.STDOUT)
         except _subprocess.CalledProcessError as error:
             success = False
             report = error.output.strip()
-
-        return success, report
-=======
-                return "-std=" + _search(r"'(c\+\+..)'", line).group(1)
-
-            raise RuntimeError("Could not find a supported C++ standard.")
->>>>>>> 650e7b36
+            
+        return success, report