--- conflicted
+++ resolved
@@ -1,22 +1,4 @@
 [myexe]
-<<<<<<< HEAD
-output_name  = "runLib"
-directory = "myexe"
-dependencies = ["mylib"]
-
-[mylib]
-version      = "0.0.0"
-target_type  = "shared library"
-directory = "mylib"
-dependencies = ["Eigen"]
-
-[Eigen]
-target_type = "header only"
-url         = "https://github.com/eigenteam/eigen-git-mirror"
-[Eigen.interface-flags]
-compile  = ["-Wno-deprecated-declarations", "-Wno-shadow"]
-compile_release = ["-DEIGEN_NO_DEBUG"]
-=======
     output_name  = "runLib"
     dependencies = ["mylib"]
 
@@ -30,5 +12,4 @@
     url         = "https://github.com/eigenteam/eigen-git-mirror"
     [Eigen.flags]
         compile  = ["-Wno-deprecated-declarations", "-Wno-shadow"]
-        compile_release = ["-DEIGEN_NO_DEBUG"]
->>>>>>> 12ea8c2b
+        compile_release = ["-DEIGEN_NO_DEBUG"]