--- conflicted
+++ resolved
@@ -9,13 +9,9 @@
 from multiprocessing import freeze_support
 from sys import platform as _platform
 
-<<<<<<< HEAD
 from clang_build import cli
 from clang_build import platform
-=======
-from clang_build import clang_build
 from clang_build import toolchain
->>>>>>> 813dfc64
 from clang_build.errors import CompileError
 from clang_build.errors import LinkError
 from clang_build.logging_tools import TqdmHandler as TqdmHandler
